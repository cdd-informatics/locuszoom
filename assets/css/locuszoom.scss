--- conflicted
+++ resolved
@@ -129,7 +129,6 @@
     stroke-width: 1;
   }
 
-<<<<<<< HEAD
   rect.#{$namespace}-data_layer-gene.#{$namespace}-exon {
     stroke: rgba(54, 54, 150, 1);
     stroke-width: 1;
@@ -214,12 +213,10 @@
   border-left: #{$tooltip_arrow_width}px solid transparent;
   border-bottom: #{$tooltip_arrow_width}px solid #{$default_black};
   border-right: #{$tooltip_arrow_width}px solid #{$default_black};
-=======
 }
 
 .#{$namespace}-container-responsive {
   width: 100%;
   display: inline-block;
   overflow: hidden;
->>>>>>> 8bb1b83c
-}+}
