--- conflicted
+++ resolved
@@ -3,11 +3,7 @@
 /* eslint-disable no-console */
 
 var LocusZoom = {
-<<<<<<< HEAD
     version: "0.3.4"
-=======
-    version: "0.3.3"
->>>>>>> 8bb1b83c
 };
 
 // Create a new instance by instance class and attach it to a div by ID
