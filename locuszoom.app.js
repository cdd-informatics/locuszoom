--- conflicted
+++ resolved
@@ -28,15 +28,12 @@
     }
     // Empty the selector of any existing content
     d3.select(selector).html("");
-<<<<<<< HEAD
     // If state was passed as a fourth argument then merge it with layout (for backward compatibility)
     if (typeof state != "undefined"){
         var stateful_layout = { state: state };
         var base_layout = layout || {};
         layout = LocusZoom.mergeLayouts(stateful_layout, base_layout);
     }
-=======
->>>>>>> 17957e14
     var instance;
     d3.select(selector).call(function(){
         // Require each containing element have an ID. If one isn't present, create one.
@@ -47,7 +44,6 @@
         }
         // Create the instance
         instance = new LocusZoom.Instance(this.node().id, datasource, layout);
-<<<<<<< HEAD
         // Detect data-region and fill in state values if present
         if (typeof this.node().dataset !== "undefined" && typeof this.node().dataset.region !== "undefined"){
             var parsed_state = LocusZoom.parsePositionQuery(this.node().dataset.region);
@@ -55,8 +51,6 @@
                 instance.state[key] = parsed_state[key];
             });
         }
-=======
->>>>>>> 17957e14
         // Add an SVG to the div and set its dimensions
         instance.svg = d3.select("div#" + instance.id)
             .append("svg")
@@ -66,13 +60,6 @@
         instance.setDimensions();
         // Initialize the instance
         instance.initialize();
-<<<<<<< HEAD
-=======
-        // Detect data-region and fill in state values if present
-        if (typeof this.node().dataset !== "undefined" && typeof this.node().dataset.region !== "undefined"){
-            instance.layout.state = LocusZoom.mergeLayouts(LocusZoom.parsePositionQuery(this.node().dataset.region), instance.layout.state);
-        }
->>>>>>> 17957e14
         // If the instance has defined data sources then trigger its first mapping based on state values
         if (typeof datasource == "object" && Object.keys(datasource).length){
             instance.refresh();
@@ -325,15 +312,7 @@
 
 // Standard Layout
 LocusZoom.StandardLayout = {
-<<<<<<< HEAD
     state: {},
-=======
-    state: {
-        chr: 0,
-        start: 0,
-        end: 0
-    },
->>>>>>> 17957e14
     width: 800,
     height: 450,
     min_width: 400,
@@ -752,12 +731,9 @@
     } else {
         this.layout = LocusZoom.mergeLayouts(layout, LocusZoom.DefaultLayout);
     }
-<<<<<<< HEAD
 
     // Create a shortcut to the state in the layout on the instance
     this.state = this.layout.state;
-=======
->>>>>>> 17957e14
     
     // LocusZoom.Data.Requester
     this.lzd = new LocusZoom.Data.Requester(datasource);
@@ -872,12 +848,7 @@
     }
 
     // Create the Panel and set its parent
-<<<<<<< HEAD
     var panel = new LocusZoom.Panel(id, layout, this);
-=======
-    var panel = new LocusZoom.Panel(id, layout, state);
-    panel.parent = this;
->>>>>>> 17957e14
     
     // Store the Panel on the Instance
     this.panels[panel.id] = panel;
@@ -1105,7 +1076,6 @@
 
     // The layout is a serializable object used to describe the composition of the Panel
     this.layout = LocusZoom.mergeLayouts(layout || {}, LocusZoom.Panel.DefaultLayout);
-<<<<<<< HEAD
 
     // Define state parameters specific to this panel
     if (this.parent){
@@ -1116,8 +1086,6 @@
         this.state = null;
         this.state_id = null;
     }
-=======
->>>>>>> 17957e14
     
     this.data_layers = {};
     this.data_layer_ids_by_z_index = [];
@@ -1349,14 +1317,8 @@
         throw "Invalid data layer type in layout passed to LocusZoom.Panel.prototype.addDataLayer()";
     }
 
-<<<<<<< HEAD
     // Create the Data Layer
     var data_layer = LocusZoom.DataLayers.get(layout.type, id, layout, this);
-=======
-    // Create the Data Layer and set its parent 
-    var data_layer = LocusZoom.DataLayers.get(layout.type, id, layout);
-    data_layer.parent = this;
->>>>>>> 17957e14
 
     // Store the Data Layer on the Panel
     this.data_layers[data_layer.id] = data_layer;
@@ -1367,11 +1329,7 @@
         this.xExtent = this.data_layers[data_layer.id].getAxisExtent("x");
     } else {
         this.xExtent = function(){
-<<<<<<< HEAD
             return d3.extent([this.state.start, this.state.end]);
-=======
-            return d3.extent([this.parent.layout.state.start, this.parent.layout.state.end]);
->>>>>>> 17957e14
         };
     }
     // Generate the yExtent function
@@ -1552,11 +1510,7 @@
 
 */
 
-<<<<<<< HEAD
 LocusZoom.DataLayer = function(id, layout, parent) {
-=======
-LocusZoom.DataLayer = function(id, layout) {
->>>>>>> 17957e14
 
     this.initialized = false;
 
@@ -1566,7 +1520,6 @@
 
     this.layout = LocusZoom.mergeLayouts(layout || {}, LocusZoom.DataLayer.DefaultLayout);
 
-<<<<<<< HEAD
     // Define state parameters specific to this data layer
     if (this.parent){
         this.state = this.parent.state;
@@ -1580,8 +1533,6 @@
         this.state_id = null;
     }
 
-=======
->>>>>>> 17957e14
     this.data = [];
     this.metadata = {};
 
@@ -1742,11 +1693,7 @@
 LocusZoom.DataLayer.prototype.reMap = function(){
     this.destroyAllTooltips(); // hack - only non-visible tooltips should be destroyed
                                // and then recreated if returning to visibility
-<<<<<<< HEAD
     var promise = this.parent.parent.lzd.getData(this.state, this.layout.fields); //,"ld:best"
-=======
-    var promise = this.parent.parent.lzd.getData(this.parent.parent.layout.state, this.layout.fields); //,"ld:best"
->>>>>>> 17957e14
     promise.then(function(new_data){
         this.data = new_data.body;
     }.bind(this));
@@ -2030,22 +1977,14 @@
     var obj = {};
     var datalayers = {};
 
-<<<<<<< HEAD
     obj.get = function(name, id, layout, parent) {
-=======
-    obj.get = function(name, id, layout) {
->>>>>>> 17957e14
         if (!name) {
             return null;
         } else if (datalayers[name]) {
             if (typeof id == "undefined" || typeof layout == "undefined"){
                 throw("id or layout argument missing for data layer [" + name + "]");
             } else {
-<<<<<<< HEAD
                 return new datalayers[name](id, layout, parent);
-=======
-                return new datalayers[name](id, layout);
->>>>>>> 17957e14
             }
         } else {
             throw("data layer [" + name + "] not found");
@@ -2087,16 +2026,9 @@
   Implements a standard scatter plot
 */
 
-<<<<<<< HEAD
 LocusZoom.DataLayers.add("scatter", function(id, layout, parent){
 
     // Define a default layout for this DataLayer type and merge it with the passed argument
-=======
-LocusZoom.DataLayers.add("scatter", function(id, layout){
-
-    LocusZoom.DataLayer.apply(this, arguments);
-
->>>>>>> 17957e14
     this.DefaultLayout = {
         state: {
             selected_id: null
@@ -2111,12 +2043,8 @@
     };
     layout = LocusZoom.mergeLayouts(layout, this.DefaultLayout);
 
-<<<<<<< HEAD
     // Apply the arguments to set LocusZoom.DataLayer as the prototype
     LocusZoom.DataLayer.apply(this, arguments);
-=======
-    this.layout = LocusZoom.mergeLayouts(layout, this.DefaultLayout);
->>>>>>> 17957e14
 
     // Reimplement the positionTooltip() method to be scatter-specific
     this.positionTooltip = function(id){
@@ -2215,29 +2143,20 @@
         if (this.layout.selectable && (this.layout.fields.indexOf("id") != -1)){
             selection.on("mouseover", function(d){
                 var id = 's' + d.id.replace(/\W/g,'');
-<<<<<<< HEAD
                 if (this.state[this.state_id].selected != id){
-=======
-                if (this.layout.state.selected_id != id){
->>>>>>> 17957e14
                     d3.select("#" + id).attr("class", "lz-data_layer-scatter-hovered");
                     if (this.layout.tooltip){ this.createTooltip(d, id); }
                 }
             }.bind(this))
             .on("mouseout", function(d){
                 var id = 's' + d.id.replace(/\W/g,'');
-<<<<<<< HEAD
                 if (this.state[this.state_id].selected != id){
-=======
-                if (this.layout.state.selected_id != id){
->>>>>>> 17957e14
                     d3.select("#" + id).attr("class", "lz-data_layer-scatter");
                     if (this.layout.tooltip){ this.destroyTooltip(id); }
                 }
             }.bind(this))
             .on("click", function(d){
                 var id = 's' + d.id.replace(/\W/g,'');
-<<<<<<< HEAD
                 if (this.state[this.state_id].selected == id){
                     this.state[this.state_id].selected = null;
                     d3.select("#" + id).attr("class", "lz-data_layer-scatter-hovered");
@@ -2247,32 +2166,14 @@
                         if (this.layout.tooltip){ this.destroyTooltip(this.state[this.state_id].selected); }
                     }
                     this.state[this.state_id].selected = id;
-=======
-                if (this.layout.state.selected_id == id){
-                    this.layout.state.selected_id = null;
-                    d3.select("#" + id).attr("class", "lz-data_layer-scatter-hovered");
-                } else {
-                    if (this.layout.state.selected_id != null){
-                        d3.select("#" + this.layout.state.selected_id).attr("class", "lz-data_layer-scatter");
-                        if (this.layout.tooltip){ this.destroyTooltip(this.layout.state.selected_id); }
-                    }
-                    this.layout.state.selected_id = id;
->>>>>>> 17957e14
                     d3.select("#" + id).attr("class", "lz-data_layer-scatter-selected");
                 }
                 this.triggerOnUpdate();
             }.bind(this));
             // Apply existing selection from state
-<<<<<<< HEAD
-            console.log(this.state[this.state_id]);
             if (this.state[this.state_id].selected != null){
                 var selected_id = this.state[this.state_id].selected;
                 this.state[this.state_id].selected = null;
-=======
-            if (this.layout.state.selected_id != null){
-                var selected_id = this.layout.state.selected_id;
-                this.layout.state.selected_id = null;
->>>>>>> 17957e14
                 var d = d3.select("#" + selected_id).datum();
                 d3.select("#" + selected_id).on("mouseover")(d);
                 d3.select("#" + selected_id).on("click")(d);
@@ -2289,16 +2190,9 @@
   Implements a data layer that will render gene tracks
 */
 
-<<<<<<< HEAD
 LocusZoom.DataLayers.add("genes", function(id, layout, parent){
 
     // Define a default layout for this DataLayer type and merge it with the passed argument
-=======
-LocusZoom.DataLayers.add("genes", function(id, layout){
-
-    LocusZoom.DataLayer.apply(this, arguments);
-
->>>>>>> 17957e14
     this.DefaultLayout = {
         state: {
             selected_id: null
@@ -2312,12 +2206,8 @@
     };
     layout = LocusZoom.mergeLayouts(layout, this.DefaultLayout);
 
-<<<<<<< HEAD
     // Apply the arguments to set LocusZoom.DataLayer as the prototype
     LocusZoom.DataLayer.apply(this, arguments);
-=======
-    this.layout = LocusZoom.mergeLayouts(layout, this.DefaultLayout);
->>>>>>> 17957e14
     
     // Helper function to sum layout values to derive total height for a single gene track
     this.getTrackHeight = function(){
@@ -2588,29 +2478,20 @@
                     clickarea
                         .on("mouseover", function(d){
                             var id = 'g' + d.gene_name.replace(/\W/g,'');
-<<<<<<< HEAD
                             if (this.state[this.state_id].selected != id){
-=======
-                            if (this.layout.state.selected_id != id){
->>>>>>> 17957e14
                                 d3.select("#" + id + "_bounding_box").attr("class", "lz-data_layer-gene lz-bounding_box-hovered");
                                 if (this.layout.tooltip){ this.createTooltip(d, id); }
                             }
                         }.bind(gene.parent))
                         .on("mouseout", function(d){
                             var id = 'g' + d.gene_name.replace(/\W/g,'');
-<<<<<<< HEAD
                             if (this.state[this.state_id].selected != id){
-=======
-                            if (this.layout.state.selected_id != id){
->>>>>>> 17957e14
                                 d3.select("#" + id + "_bounding_box").attr("class", "lz-data_layer-gene lz-bounding_box");
                                 if (this.layout.tooltip){ this.destroyTooltip(id); }
                             }
                         }.bind(gene.parent))
                         .on("click", function(d){
                             var id = 'g' + d.gene_name.replace(/\W/g,'');
-<<<<<<< HEAD
                             if (this.state[this.state_id].selected == id){
                                 this.state[this.state_id].selected = null;
                                 d3.select("#" + id + "_bounding_box").attr("class", "lz-data_layer-gene lz-bounding_box-hovered");
@@ -2620,31 +2501,14 @@
                                     if (this.layout.tooltip){ this.destroyTooltip(this.state[this.state_id].selected); }
                                 }
                                 this.state[this.state_id].selected = id;
-=======
-                            if (this.layout.state.selected_id == id){
-                                this.layout.state.selected_id = null;
-                                d3.select("#" + id + "_bounding_box").attr("class", "lz-data_layer-gene lz-bounding_box-hovered");
-                            } else {
-                                if (this.layout.state.selected_id != null){
-                                    d3.select("#" + this.layout.state.selected_id + "_bounding_box").attr("class", "lz-data_layer-gene lz-bounding_box");
-                                    if (this.layout.tooltip){ this.destroyTooltip(this.layout.state.selected_id); }
-                                }
-                                this.layout.state.selected_id = id;
->>>>>>> 17957e14
                                 d3.select("#" + id + "_bounding_box").attr("class", "lz-data_layer-gene lz-bounding_box-selected");
                             }
                             this.triggerOnUpdate();
                         }.bind(gene.parent));
                     // Apply existing selection from state
-<<<<<<< HEAD
                     if (gene.parent.state[gene.parent.state_id].selected != null){
                         var selected_id = gene.parent.state[gene.parent.state_id].selected + "_clickarea";
                         gene.parent.state[gene.parent.state_id].selected = null;
-=======
-                    if (gene.parent.layout.state.selected_id != null){
-                        var selected_id = gene.parent.layout.state.selected_id + "_clickarea";
-                        gene.parent.layout.state.selected_id = null;
->>>>>>> 17957e14
                         var d = d3.select("#" + selected_id).datum();
                         d3.select("#" + selected_id).on("mouseover")(d);
                         d3.select("#" + selected_id).on("click")(d);
